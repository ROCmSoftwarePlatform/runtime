enum hipMemoryType {
  hipMemoryTypeHost,
  hipMemoryTypeDevice,
  hipMemoryTypeArray,
  hipMemoryTypeUnified,
};

enum hipError_t {
  hipSuccess = 0,
  hipErrorInvalidValue = 1,
  hipErrorOutOfMemory = 2,
  hipErrorMemoryAllocation = 2,
  hipErrorNotInitialized = 3,
  hipErrorInitializationError = 3,
  hipErrorDeinitialized = 4,
  hipErrorProfilerDisabled = 5,
  hipErrorProfilerNotInitialized = 6,
  hipErrorProfilerAlreadyStarted = 7,
  hipErrorProfilerAlreadyStopped = 8,
  hipErrorInvalidConfiguration = 9,
  hipErrorInvalidPitchValue = 12,
  hipErrorInvalidSymbol = 13,
  hipErrorInvalidDevicePointer = 17,
  hipErrorInvalidMemcpyDirection = 21,
  hipErrorInsufficientDriver = 35,
  hipErrorMissingConfiguration = 52,
  hipErrorPriorLaunchFailure = 53,
  hipErrorInvalidDeviceFunction = 98,
  hipErrorNoDevice = 100,
  hipErrorInvalidDevice = 101,
  hipErrorInvalidImage = 200,
  hipErrorInvalidContext = 201,
  hipErrorContextAlreadyCurrent = 202,
  hipErrorMapFailed = 205,
  hipErrorMapBufferObjectFailed = 205,
  hipErrorUnmapFailed = 206,
  hipErrorArrayIsMapped = 207,
  hipErrorAlreadyMapped = 208,
  hipErrorNoBinaryForGpu = 209,
  hipErrorAlreadyAcquired = 210,
  hipErrorNotMapped = 211,
  hipErrorNotMappedAsArray = 212,
  hipErrorNotMappedAsPointer = 213,
  hipErrorECCNotCorrectable = 214,
  hipErrorUnsupportedLimit = 215,
  hipErrorContextAlreadyInUse = 216,
  hipErrorPeerAccessUnsupported = 217,
  hipErrorInvalidKernelFile = 218,
  hipErrorInvalidGraphicsContext = 219,
  hipErrorInvalidSource = 300,
  hipErrorFileNotFound = 301,
  hipErrorSharedObjectSymbolNotFound = 302,
  hipErrorSharedObjectInitFailed = 303,
  hipErrorOperatingSystem = 304,
  hipErrorInvalidHandle = 400,
  hipErrorInvalidResourceHandle = 400,
  hipErrorIllegalState = 401,
  hipErrorNotFound = 500,
  hipErrorNotReady = 600,
  hipErrorIllegalAddress = 700,
  hipErrorLaunchOutOfResources = 701,
  hipErrorLaunchTimeOut = 702,
  hipErrorPeerAccessAlreadyEnabled = 704,
  hipErrorPeerAccessNotEnabled = 705,
  hipErrorSetOnActiveProcess = 708,
  hipErrorContextIsDestroyed = 709,
  hipErrorAssert = 710,
  hipErrorHostMemoryAlreadyRegistered = 712,
  hipErrorHostMemoryNotRegistered = 713,
  hipErrorLaunchFailure = 719,
  hipErrorCooperativeLaunchTooLarge = 720,
  hipErrorNotSupported = 801,
  hipErrorStreamCaptureUnsupported = 900,
  hipErrorStreamCaptureInvalidated = 901,
  hipErrorStreamCaptureMerge = 902,
  hipErrorStreamCaptureUnmatched = 903,
  hipErrorStreamCaptureUnjoined = 904,
  hipErrorStreamCaptureIsolation = 905,
  hipErrorStreamCaptureImplicit = 906,
  hipErrorCapturedEvent = 907,
  hipErrorStreamCaptureWrongThread = 908,
<<<<<<< HEAD
=======
  hipErrorGraphExecUpdateFailure = 910,
>>>>>>> 191cf88f
  hipErrorUnknown = 999,
  hipErrorRuntimeMemory = 1052,
  hipErrorRuntimeOther = 1053,
  hipErrorTbd,
};

enum hipDeviceAttribute_t {
  hipDeviceAttributeCudaCompatibleBegin = 0,
  hipDeviceAttributeEccEnabled = hipDeviceAttributeCudaCompatibleBegin,
  hipDeviceAttributeAccessPolicyMaxWindowSize,
  hipDeviceAttributeAsyncEngineCount,
  hipDeviceAttributeCanMapHostMemory,
  hipDeviceAttributeCanUseHostPointerForRegisteredMem,
  hipDeviceAttributeClockRate,
  hipDeviceAttributeComputeMode,
  hipDeviceAttributeComputePreemptionSupported,
  hipDeviceAttributeConcurrentKernels,
  hipDeviceAttributeConcurrentManagedAccess,
  hipDeviceAttributeCooperativeLaunch,
  hipDeviceAttributeCooperativeMultiDeviceLaunch,
  hipDeviceAttributeDeviceOverlap,
  hipDeviceAttributeDirectManagedMemAccessFromHost,
  hipDeviceAttributeGlobalL1CacheSupported,
  hipDeviceAttributeHostNativeAtomicSupported,
  hipDeviceAttributeIntegrated,
  hipDeviceAttributeIsMultiGpuBoard,
  hipDeviceAttributeKernelExecTimeout,
  hipDeviceAttributeL2CacheSize,
  hipDeviceAttributeLocalL1CacheSupported,
  hipDeviceAttributeLuid,
  hipDeviceAttributeLuidDeviceNodeMask,
  hipDeviceAttributeComputeCapabilityMajor,
  hipDeviceAttributeManagedMemory,
  hipDeviceAttributeMaxBlocksPerMultiProcessor,
  hipDeviceAttributeMaxBlockDimX,
  hipDeviceAttributeMaxBlockDimY,
  hipDeviceAttributeMaxBlockDimZ,
  hipDeviceAttributeMaxGridDimX,
  hipDeviceAttributeMaxGridDimY,
  hipDeviceAttributeMaxGridDimZ,
  hipDeviceAttributeMaxSurface1D,
  hipDeviceAttributeMaxSurface1DLayered,
  hipDeviceAttributeMaxSurface2D,
  hipDeviceAttributeMaxSurface2DLayered,
  hipDeviceAttributeMaxSurface3D,
  hipDeviceAttributeMaxSurfaceCubemap,
  hipDeviceAttributeMaxSurfaceCubemapLayered,
  hipDeviceAttributeMaxTexture1DWidth,
  hipDeviceAttributeMaxTexture1DLayered,
  hipDeviceAttributeMaxTexture1DLinear,
  hipDeviceAttributeMaxTexture1DMipmap,
  hipDeviceAttributeMaxTexture2DWidth,
  hipDeviceAttributeMaxTexture2DHeight,
  hipDeviceAttributeMaxTexture2DGather,
  hipDeviceAttributeMaxTexture2DLayered,
  hipDeviceAttributeMaxTexture2DLinear,
  hipDeviceAttributeMaxTexture2DMipmap,
  hipDeviceAttributeMaxTexture3DWidth,
  hipDeviceAttributeMaxTexture3DHeight,
  hipDeviceAttributeMaxTexture3DDepth,
  hipDeviceAttributeMaxTexture3DAlt,
  hipDeviceAttributeMaxTextureCubemap,
  hipDeviceAttributeMaxTextureCubemapLayered,
  hipDeviceAttributeMaxThreadsDim,
  hipDeviceAttributeMaxThreadsPerBlock,
  hipDeviceAttributeMaxThreadsPerMultiProcessor,
  hipDeviceAttributeMaxPitch,
  hipDeviceAttributeMemoryBusWidth,
  hipDeviceAttributeMemoryClockRate,
  hipDeviceAttributeComputeCapabilityMinor,
  hipDeviceAttributeMultiGpuBoardGroupID,
  hipDeviceAttributeMultiprocessorCount,
  hipDeviceAttributeName,
  hipDeviceAttributePageableMemoryAccess,
  hipDeviceAttributePageableMemoryAccessUsesHostPageTables,
  hipDeviceAttributePciBusId,
  hipDeviceAttributePciDeviceId,
  hipDeviceAttributePciDomainID,
  hipDeviceAttributePersistingL2CacheMaxSize,
  hipDeviceAttributeMaxRegistersPerBlock,
  hipDeviceAttributeMaxRegistersPerMultiprocessor,
  hipDeviceAttributeReservedSharedMemPerBlock,
  hipDeviceAttributeMaxSharedMemoryPerBlock,
  hipDeviceAttributeSharedMemPerBlockOptin,
  hipDeviceAttributeSharedMemPerMultiprocessor,
  hipDeviceAttributeSingleToDoublePrecisionPerfRatio,
  hipDeviceAttributeStreamPrioritiesSupported,
  hipDeviceAttributeSurfaceAlignment,
  hipDeviceAttributeTccDriver,
  hipDeviceAttributeTextureAlignment,
  hipDeviceAttributeTexturePitchAlignment,
  hipDeviceAttributeTotalConstantMemory,
  hipDeviceAttributeTotalGlobalMem,
  hipDeviceAttributeUnifiedAddressing,
  hipDeviceAttributeUuid,
  hipDeviceAttributeWarpSize,
  hipDeviceAttributeCudaCompatibleEnd = 9999,
  hipDeviceAttributeAmdSpecificBegin = 10000,
  hipDeviceAttributeClockInstructionRate = hipDeviceAttributeAmdSpecificBegin,
  hipDeviceAttributeArch,
  hipDeviceAttributeMaxSharedMemoryPerMultiprocessor,
  hipDeviceAttributeGcnArch,
  hipDeviceAttributeGcnArchName,
  hipDeviceAttributeHdpMemFlushCntl,
  hipDeviceAttributeHdpRegFlushCntl,
  hipDeviceAttributeCooperativeMultiDeviceUnmatchedFunc,
  hipDeviceAttributeCooperativeMultiDeviceUnmatchedGridDim,
  hipDeviceAttributeCooperativeMultiDeviceUnmatchedBlockDim,
  hipDeviceAttributeCooperativeMultiDeviceUnmatchedSharedMem,
  hipDeviceAttributeIsLargeBar,
  hipDeviceAttributeAsicRevision,
  hipDeviceAttributeCanUseStreamWaitValue,
  hipDeviceAttributeImageSupport,
  hipDeviceAttributeAmdSpecificEnd = 19999,
  hipDeviceAttributeVendorSpecificBegin = 20000,
};

enum hipMemcpyKind {
  hipMemcpyHostToHost = 0,
  hipMemcpyHostToDevice = 1,
  hipMemcpyDeviceToHost = 2,
  hipMemcpyDeviceToDevice = 3,
  hipMemcpyDefault = 4,
};

enum hipFunction_attribute {
  HIP_FUNC_ATTRIBUTE_MAX_THREADS_PER_BLOCK,
  HIP_FUNC_ATTRIBUTE_SHARED_SIZE_BYTES,
  HIP_FUNC_ATTRIBUTE_CONST_SIZE_BYTES,
  HIP_FUNC_ATTRIBUTE_LOCAL_SIZE_BYTES,
  HIP_FUNC_ATTRIBUTE_NUM_REGS,
  HIP_FUNC_ATTRIBUTE_PTX_VERSION,
  HIP_FUNC_ATTRIBUTE_BINARY_VERSION,
  HIP_FUNC_ATTRIBUTE_CACHE_MODE_CA,
  HIP_FUNC_ATTRIBUTE_MAX_DYNAMIC_SHARED_SIZE_BYTES,
  HIP_FUNC_ATTRIBUTE_PREFERRED_SHARED_MEMORY_CARVEOUT,
  HIP_FUNC_ATTRIBUTE_MAX,
};

enum hipLimit_t {
  hipLimitPrintfFifoSize = 0x01,
  hipLimitMallocHeapSize = 0x02,
};

enum hipJitOption {
  hipJitOptionMaxRegisters = 0,
  hipJitOptionThreadsPerBlock,
  hipJitOptionWallTime,
  hipJitOptionInfoLogBuffer,
  hipJitOptionInfoLogBufferSizeBytes,
  hipJitOptionErrorLogBuffer,
  hipJitOptionErrorLogBufferSizeBytes,
  hipJitOptionOptimizationLevel,
  hipJitOptionTargetFromContext,
  hipJitOptionTarget,
  hipJitOptionFallbackStrategy,
  hipJitOptionGenerateDebugInfo,
  hipJitOptionLogVerbose,
  hipJitOptionGenerateLineInfo,
  hipJitOptionCacheMode,
  hipJitOptionSm3xOpt,
  hipJitOptionFastCompile,
  hipJitOptionNumOptions,
};

enum hipFuncCache_t {
  hipFuncCachePreferNone,
  hipFuncCachePreferShared,
  hipFuncCachePreferL1,
  hipFuncCachePreferEqual,
};

enum hipSharedMemConfig {
  hipSharedMemBankSizeDefault,
  hipSharedMemBankSizeFourByte,
  hipSharedMemBankSizeEightByte,
};

hipError_t hipInit(unsigned int flags);

hipError_t hipDriverGetVersion(int* driverVersion);

hipError_t hipRuntimeGetVersion(int* runtimeVersion);

hipError_t hipDeviceGet(hipDevice_t* device, int ordinal);

hipError_t hipDeviceGetName(char* name, int len, hipDevice_t device);

hipError_t hipDeviceGetPCIBusId(char* pciBusId, int len, int device);

hipError_t hipDeviceTotalMem(size_t* bytes, hipDevice_t device);

hipError_t hipDeviceSynchronize(void);

hipError_t hipGetDevice(int* deviceId);

hipError_t hipGetDeviceCount(int* count);

hipError_t hipDeviceGetAttribute(int* pi, hipDeviceAttribute_t attr,
                                 int deviceId);

hipError_t hipGetDeviceProperties(hipDeviceProp_t* prop, int deviceId);

hipError_t hipDeviceGetLimit(size_t* pValue, enum hipLimit_t limit);

hipError_t hipGetLastError(void);

hipError_t hipPeekAtLastError(void);

hipError_t hipStreamCreateWithFlags(hipStream_t* stream, unsigned int flags);

hipError_t hipStreamCreateWithPriority(hipStream_t* stream, unsigned int flags,
                                       int priority);

hipError_t hipDeviceGetStreamPriorityRange(int* leastPriority,
                                           int* greatestPriority);

hipError_t hipStreamDestroy(hipStream_t stream);

hipError_t hipStreamQuery(hipStream_t stream);

hipError_t hipStreamSynchronize(hipStream_t stream);

hipError_t hipStreamWaitEvent(hipStream_t stream, hipEvent_t event,
                              unsigned int flags);

hipError_t hipStreamGetFlags(hipStream_t stream, unsigned int* flags);

hipError_t hipStreamGetPriority(hipStream_t stream, int* priority);

hipError_t hipEventCreateWithFlags(hipEvent_t* event, unsigned flags);

hipError_t hipEventRecord(hipEvent_t event, hipStream_t stream);

hipError_t hipEventDestroy(hipEvent_t event);

hipError_t hipEventSynchronize(hipEvent_t event);

hipError_t hipEventElapsedTime(float* ms, hipEvent_t start, hipEvent_t stop);

hipError_t hipEventQuery(hipEvent_t event);

hipError_t hipPointerGetAttributes(hipPointerAttribute_t* attributes,
                                   const void* ptr);

hipError_t hipMalloc(void** ptr, size_t size);

hipError_t hipHostMalloc(void** ptr, size_t size, unsigned int flags);

hipError_t hipMallocManaged(void** dev_ptr, size_t size,
                            unsigned int flags __dparm(hipMemAttachGlobal));

hipError_t hipHostGetDevicePointer(void** devPtr, void* hstPtr,
                                   unsigned int flags);

hipError_t hipHostRegister(void* hostPtr, size_t sizeBytes, unsigned int flags);

hipError_t hipHostUnregister(void* hostPtr);

hipError_t hipFree(void* ptr);

hipError_t hipHostFree(void* ptr);

hipError_t hipMemcpy(void* dst, const void* src, size_t sizeBytes,
                     hipMemcpyKind kind);

hipError_t hipModuleGetGlobal(hipDeviceptr_t* dptr, size_t* bytes,
                              hipModule_t hmod, const char* name);

hipError_t hipMemcpyAsync(void* dst, const void* src, size_t sizeBytes,
                          hipMemcpyKind kind, hipStream_t stream __dparm(0));

hipError_t hipMemset(void* dst, int value, size_t sizeBytes);

hipError_t hipMemsetD32(hipDeviceptr_t dest, int value, size_t count);

hipError_t hipMemsetAsync(void* dst, int value, size_t sizeBytes,
                          hipStream_t stream __dparm(0));

hipError_t hipMemsetD32Async(hipDeviceptr_t dst, int value, size_t count,
                             hipStream_t stream __dparm(0));

hipError_t hipMemGetInfo(size_t* free, size_t* total);

hipError_t hipDeviceCanAccessPeer(int* canAccessPeer, int deviceId,
                                  int peerDeviceId);

hipError_t hipDeviceEnablePeerAccess(int peerDeviceId, unsigned int flags);

hipError_t hipDeviceDisablePeerAccess(int peerDeviceId);

hipError_t hipMemGetAddressRange(hipDeviceptr_t* pbase, size_t* psize,
                                 hipDeviceptr_t dptr);

hipError_t hipMemcpyPeer(void* dst, int dstDeviceId, const void* src,
                         int srcDeviceId, size_t sizeBytes);

hipError_t hipMemcpyPeerAsync(void* dst, int dstDeviceId, const void* src,
                              int srcDevice, size_t sizeBytes,
                              hipStream_t stream __dparm(0));

DEPRECATED(DEPRECATED_MSG)
hipError_t hipCtxCreate(hipCtx_t* ctx, unsigned int flags, hipDevice_t device);

DEPRECATED(DEPRECATED_MSG)
hipError_t hipCtxDestroy(hipCtx_t ctx);

DEPRECATED(DEPRECATED_MSG)
hipError_t hipCtxPopCurrent(hipCtx_t* ctx);

DEPRECATED(DEPRECATED_MSG)
hipError_t hipCtxPushCurrent(hipCtx_t ctx);

DEPRECATED(DEPRECATED_MSG)
hipError_t hipCtxSetCurrent(hipCtx_t ctx);

DEPRECATED(DEPRECATED_MSG)
hipError_t hipCtxGetCurrent(hipCtx_t* ctx);

DEPRECATED(DEPRECATED_MSG)
hipError_t hipCtxGetDevice(hipDevice_t* device);

DEPRECATED(DEPRECATED_MSG)
hipError_t hipCtxGetApiVersion(hipCtx_t ctx, int* apiVersion);

DEPRECATED(DEPRECATED_MSG)
hipError_t hipCtxGetFlags(unsigned int* flags);

hipError_t hipDevicePrimaryCtxGetState(hipDevice_t dev, unsigned int* flags,
                                       int* active);

hipError_t hipDevicePrimaryCtxRelease(hipDevice_t dev);

hipError_t hipDevicePrimaryCtxRetain(hipCtx_t* pctx, hipDevice_t dev);

hipError_t hipDevicePrimaryCtxReset(hipDevice_t dev);

hipError_t hipDevicePrimaryCtxSetFlags(hipDevice_t dev, unsigned int flags);

hipError_t hipModuleUnload(hipModule_t module);

hipError_t hipModuleGetFunction(hipFunction_t* function, hipModule_t module,
                                const char* kname);

hipError_t hipFuncGetAttributes(struct hipFuncAttributes* attr,
                                const void* func);

hipError_t hipModuleLoadData(hipModule_t* module, const void* image);

hipError_t hipModuleLoadDataEx(hipModule_t* module, const void* image,
                               unsigned int numOptions, hipJitOption* options,
                               void** optionValues);

hipError_t hipModuleLaunchKernel(hipFunction_t f, unsigned int gridDimX,
                                 unsigned int gridDimY, unsigned int gridDimZ,
                                 unsigned int blockDimX, unsigned int blockDimY,
                                 unsigned int blockDimZ,
                                 unsigned int sharedMemBytes,
                                 hipStream_t stream, void** kernelParams,
                                 void** extra);

hipError_t hipLaunchCooperativeKernel(const void* f, dim3 gridDim,
                                      dim3 blockDimX, void** kernelParams,
                                      unsigned int sharedMemBytes,
                                      hipStream_t stream);

hipError_t hipOccupancyMaxActiveBlocksPerMultiprocessor(
    int* numBlocks, const void* f, int blockSize, size_t dynSharedMemPerBlk);

hipError_t hipOccupancyMaxPotentialBlockSize(int* gridSize, int* blockSize,
                                             const void* f,
                                             size_t dynSharedMemPerBlk,
                                             int blockSizeLimit);

enum hipDataType {
  HIP_R_16F = 2,
  HIP_R_32F = 0,
  HIP_R_64F = 1,
  HIP_C_16F = 6,
  HIP_C_32F = 4,
  HIP_C_64F = 5,
};<|MERGE_RESOLUTION|>--- conflicted
+++ resolved
@@ -79,10 +79,7 @@
   hipErrorStreamCaptureImplicit = 906,
   hipErrorCapturedEvent = 907,
   hipErrorStreamCaptureWrongThread = 908,
-<<<<<<< HEAD
-=======
   hipErrorGraphExecUpdateFailure = 910,
->>>>>>> 191cf88f
   hipErrorUnknown = 999,
   hipErrorRuntimeMemory = 1052,
   hipErrorRuntimeOther = 1053,
